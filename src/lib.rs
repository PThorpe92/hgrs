mod mercurial_file;

pub use crate::mercurial_file::FileStatus;
use crate::mercurial_file::MercurialFile;
use std::fmt::{Display, Formatter};
use std::path::Path;
use std::process::Command;

#[derive(Debug, Clone)]
pub struct MercurialRepository<'a> {
    path: &'a Path,
    files: Vec<MercurialFile>,
}

#[derive(Debug, Eq, PartialEq, Clone)]
pub enum MercurialErr {
    HgNotFound,
    NotMercurialRepository,
    RepoWithError,
    StatusError,
}

impl Display for MercurialErr {
    fn fmt(&self, f: &mut Formatter<'_>) -> std::fmt::Result {
        match self {
            MercurialErr::HgNotFound => write!(f, "Mercurial is not installed"),
            MercurialErr::NotMercurialRepository => write!(f, "Not a Mercurial repository"),
            MercurialErr::RepoWithError => write!(f, "Mercurial repository has errors"),
            MercurialErr::StatusError => write!(f, "Error getting file status"),
        }
    }
}
impl std::error::Error for MercurialErr {}

/// Checks if the provided path is the root of a mercurial repository
pub fn is_root_mercurial_repository(path: &Path) -> bool {
    path.is_dir() && path.join(".hg").is_dir()
}

/// Checks if command exists and sets the proper environment variable to interact
/// with hg through a pipe. This function should be called first
pub fn check_install_init() -> Result<(), MercurialErr> {
    if matches!(Command::new("hg")
        .arg("--version")
        .stdout(std::process::Stdio::null())
        .stderr(std::process::Stdio::null())
        .status(),
        Err(e) if e.kind() == std::io::ErrorKind::NotFound,
    ) {
        return Err(MercurialErr::HgNotFound);
    } else if std::env::var("HGPLAIN").is_err() {
        std::env::set_var("HGPLAIN", "1");
    }
    Ok(())
}

/// Returns the closest parent directory that is a mercurial repository up to a maximum depth
/// of `depth_max`. If no repository is found, returns None.
pub fn find_parent_repo_recursively(path: &Path, depth_max: u32) -> Option<MercurialRepository> {
    if depth_max == 0 {
        None
    } else if is_root_mercurial_repository(path) {
        match MercurialRepository::new(path) {
            Ok(repo) => return Some(repo),
            Err(_) => {
                return match path.parent() {
                    Some(p) => find_parent_repo_recursively(p, depth_max - 1),
                    None => None,
                }
            }
        }
    } else {
        match path.parent() {
            Some(p) => find_parent_repo_recursively(p, depth_max - 1),
            None => return None,
        }
    }
}

fn get_repo_status(path: &Path) -> Result<Vec<MercurialFile>, MercurialErr> {
    Ok(String::from_utf8(
        Command::new("hg")
            .current_dir(path)
            .arg("status")
            .arg("--all")
            .output()
            .map_err(|_| MercurialErr::NotMercurialRepository)?
            .stdout,
    )
    .map_err(|_| MercurialErr::RepoWithError)?
    .lines()
    .map(MercurialFile::from)
    .collect())
}

impl<'a> MercurialRepository<'_> {
    pub fn new(path: &'a Path) -> Result<MercurialRepository<'a>, MercurialErr> {
        check_install_init()?;
        let repo = MercurialRepository {
            path,
            files: get_repo_status(path)?,
        };
        Ok(repo)
    }

    /// Updates all stored Repository info. Note that this does not update the actual files,
    /// only the state of the MercurialRepository struct, so it is not recommended
    /// to call this unless you believe the status has changed externally.
    pub fn update_repo(&mut self) -> Result<(), MercurialErr> {
        self.files = get_repo_status(self.path)?;
        Ok(())
    }

    /// Returns the status of a file relative to the repository, however not the root of the
    /// repository.
    pub fn get_file_status(&self, file_name: &'a Path) -> Result<FileStatus, MercurialErr> {
        if file_name.is_dir() {
            // For some reason, mercurial doesn't treat directories as tracked files. so I guess we do..
            return Ok(FileStatus::Directory);
        }
        let name = file_name
            .strip_prefix(self.path)
            .map_err(|_| MercurialErr::StatusError)?;
        match self.files.iter().find(|f| f.path() == name) {
            Some(f) => Ok(f.status()),
            None => Ok(FileStatus::NotTracked),
        }
    }

    /// Returns whether the repository has any files marked as anything other than clean
    pub fn is_dirty_repo(&self) -> bool {
        self.files.iter().any(|f| f.is_dirty())
    }
}

#[cfg(test)]
pub mod tests {
    use super::*;

    #[test]
    fn test_get_repo() {
        let repo = MercurialRepository::new(Path::new("./test_repo")).unwrap();
<<<<<<< HEAD
        // there are 8 files but the tests will fail occasionally cuz race condition and say its 9
        // because we create one later on in the tests and i'm lazy
        assert!(repo.files.len() >= 8);
        assert!(repo.files.len() < 10);
=======
        assert!(repo.files.len() >= 8);
        assert!(repo.files.len() < 10);
        assert!(repo.is_dirty_repo());
>>>>>>> 1e80b3ce
    }

    #[test]
    fn test_get_status() {
        let path = Path::new("./test_repo");
        assert!(is_root_mercurial_repository(path));
        let repo = MercurialRepository::new(path).unwrap();
        assert_eq!(
            repo.get_file_status(Path::new("not_a_file")),
            Err(MercurialErr::StatusError)
        );
        assert_eq!(
            repo.get_file_status(Path::new("./test_repo/file1"))
                .unwrap(),
            FileStatus::Clean
        );
        assert_eq!(
            repo.get_file_status(Path::new("./test_repo/deleted"))
                .unwrap(),
            FileStatus::Missing
        );
        assert_eq!(
            repo.get_file_status(Path::new("./test_repo/file2"))
                .unwrap(),
            FileStatus::Modified
        );
        assert_eq!(
            repo.get_file_status(Path::new("./test_repo/file4"))
                .unwrap(),
            FileStatus::Ignored
        );
        assert_eq!(
            repo.get_file_status(Path::new("./test_repo/directory"))
                .unwrap(),
            FileStatus::Directory
        );
        assert_eq!(
            repo.get_file_status(Path::new("./test_repo/directory/dirfile1"))
                .unwrap(),
            FileStatus::Clean
        );
    }
    #[test]
    fn test_find_parent_repo() {
        let repo = find_parent_repo_recursively(
            Path::new("./test_repo/directory/subdirectory/subdirectory2"),
            4,
        )
        .unwrap();
        assert!(repo.is_dirty_repo());
    }

    #[test]
    fn test_update_statuses() {
        let mut repo = MercurialRepository::new(Path::new("./test_repo")).unwrap();
        assert_eq!(repo.files.len(), 8);
        let _ = std::fs::File::create("./test_repo/file6").unwrap();
        repo.update_repo().unwrap();
        assert_eq!(
            repo.get_file_status(Path::new("./test_repo/file6"))
                .unwrap(),
            FileStatus::NotTracked
        );
        assert_eq!(repo.files.len(), 9);
        std::fs::remove_file("./test_repo/file6").unwrap();
    }

    #[test]
    fn test_is_mercurial_repository() {
        assert!(is_root_mercurial_repository(Path::new("./test_repo")));
        assert!(!is_root_mercurial_repository(Path::new(
            "./test_repo/directory"
        )));
    }

    #[test]
    fn test_check_hg_exists() {
        assert!(check_install_init().is_ok());
    }

    #[test]
    fn test_from_str() {
        let file = MercurialFile::from("A addfile");
        assert_eq!(file.status(), FileStatus::Added);
        assert_eq!(file.path(), Path::new("addfile"));
    }

    #[test]
    fn test_is_dirty_repo() {
        // should be dirty already due to test files
        let repo = MercurialRepository::new(Path::new("./test_repo")).unwrap();
        assert!(repo.is_dirty_repo());
    }
}<|MERGE_RESOLUTION|>--- conflicted
+++ resolved
@@ -140,16 +140,11 @@
     #[test]
     fn test_get_repo() {
         let repo = MercurialRepository::new(Path::new("./test_repo")).unwrap();
-<<<<<<< HEAD
         // there are 8 files but the tests will fail occasionally cuz race condition and say its 9
         // because we create one later on in the tests and i'm lazy
         assert!(repo.files.len() >= 8);
         assert!(repo.files.len() < 10);
-=======
-        assert!(repo.files.len() >= 8);
-        assert!(repo.files.len() < 10);
         assert!(repo.is_dirty_repo());
->>>>>>> 1e80b3ce
     }
 
     #[test]
